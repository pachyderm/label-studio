"""This file and its contents are licensed under the Apache License 2.0. Please see the included NOTICE for copyright information and LICENSE for a copy of the license.
"""
import os
import pytest
import ujson as json
import requests_mock
import re
import boto3
import logging
import shutil
import tempfile

from moto import mock_s3
from copy import deepcopy
from pathlib import Path

from django.conf import settings
from projects.models import Project
from tasks.models import Task
from users.models import User
from organizations.models import Organization
from types import SimpleNamespace

# if we haven't this package, pytest.ini::env doesn't work 
try:
    import pytest_env.plugin
except ImportError:
    print('\n\n !!! Please, pip install pytest-env \n\n')
    exit(-100)

from .utils import (
    create_business, signin, gcs_client_mock, ml_backend_mock, register_ml_backend_mock, azure_client_mock,
    redis_client_mock, make_project
)

boto3.set_stream_logger('botocore.credentials', logging.DEBUG)


@pytest.fixture(autouse=False)
def enable_csrf():
    settings.USE_ENFORCE_CSRF_CHECKS = True


@pytest.fixture(autouse=True)
def disable_sentry():
    settings.SENTRY_RATE = 0
    settings.SENTRY_DSN = None


@pytest.fixture()
def debug_modal_exceptions_false(settings):
    settings.DEBUG_MODAL_EXCEPTIONS = False


@pytest.fixture(scope="function")
def enable_sentry():
    settings.SENTRY_RATE = 0
    # it's disabled key, but this is correct
    settings.SENTRY_DSN = 'https://44f7a50de5ab425ca6bc406ef69b2122@o227124.ingest.sentry.io/5820521'


@pytest.fixture(scope='function')
def aws_credentials():
    """Mocked AWS Credentials for moto."""
    os.environ['AWS_ACCESS_KEY_ID'] = 'testing'
    os.environ['AWS_SECRET_ACCESS_KEY'] = 'testing'
    os.environ['AWS_SECURITY_TOKEN'] = 'testing'
    os.environ['AWS_SESSION_TOKEN'] = 'testing'


@pytest.fixture(autouse=True)
def azure_credentials():
    """Mocked Azure credentials"""
    os.environ['AZURE_BLOB_ACCOUNT_NAME'] = 'testing'
    os.environ['AZURE_BLOB_ACCOUNT_KEY'] = 'testing'


@pytest.fixture(scope='function')
def s3(aws_credentials):
    with mock_s3():
        yield boto3.client('s3', region_name='us-east-1')


@pytest.fixture(autouse=True)
def s3_with_images(s3):
    """
    Bucket structure:
    s3://pytest-s3-images/image1.jpg
    s3://pytest-s3-images/subdir/image1.jpg
    s3://pytest-s3-images/subdir/image2.jpg
    """
    bucket_name = 'pytest-s3-images'
    s3.create_bucket(Bucket=bucket_name)
    s3.put_object(Bucket=bucket_name, Key='image1.jpg', Body='123')
    s3.put_object(Bucket=bucket_name, Key='subdir/image1.jpg', Body='456')
    s3.put_object(Bucket=bucket_name, Key='subdir/image2.jpg', Body='789')
    s3.put_object(Bucket=bucket_name, Key='subdir/another/image2.jpg', Body='0ab')
    yield s3


@pytest.fixture(autouse=True)
def s3_with_jsons(s3):
    bucket_name = 'pytest-s3-jsons'
    s3.create_bucket(Bucket=bucket_name)
    s3.put_object(Bucket=bucket_name, Key='test.json', Body=json.dumps({'image_url': 'http://ggg.com/image.jpg'}))
    yield s3


@pytest.fixture(autouse=True)
def s3_with_hypertext_s3_links(s3):
    bucket_name = 'pytest-s3-jsons-hypertext'
    s3.create_bucket(Bucket=bucket_name)
    s3.put_object(Bucket=bucket_name, Key='test.json', Body=json.dumps({
        'text': "<a href=\"s3://hypertext-bucket/file with /spaces and' / ' / quotes.jpg\"/>"
    }))
    yield s3


@pytest.fixture(autouse=True)
def s3_with_unexisted_links(s3):
    bucket_name = 'pytest-s3-jsons-unexisted_links'
    s3.create_bucket(Bucket=bucket_name)
    s3.put_object(Bucket=bucket_name, Key='some-existed-image.jpg', Body='qwerty')
    yield s3


@pytest.fixture(autouse=True)
def s3_export_bucket(s3):
    bucket_name = 'pytest-export-s3-bucket'
    s3.create_bucket(Bucket=bucket_name)
    yield s3


@pytest.fixture(autouse=True)
def gcs_client():
    with gcs_client_mock():
        yield


@pytest.fixture(autouse=True)
def azure_client():
    with azure_client_mock():
        yield


@pytest.fixture(autouse=True)
def redis_client():
    with redis_client_mock():
        yield


@pytest.fixture(autouse=True)
def ml_backend():
    with ml_backend_mock() as m:
        yield m


@pytest.fixture(autouse=True)
def ml_backend_1(ml_backend):
    register_ml_backend_mock(ml_backend, url='https://test.heartex.mlbackend.com:9090', setup_model_version='Fri Feb 19 17:10:44 2021')
    register_ml_backend_mock(ml_backend, url='https://test.heartex.mlbackend.com:9091', health_connect_timeout=True)
    register_ml_backend_mock(ml_backend, url='http://localhost:8999', predictions={'results': []})
    yield ml_backend


def pytest_configure():
    for q in settings.RQ_QUEUES.values():
        q['ASYNC'] = False


class URLS:
    """ This class keeps urls with api
    """
    def __init__(self):
        self.project_create = '/api/projects/'
        self.task_bulk = None

    def set_project(self, pk):
        self.task_bulk = f'/api/projects/{pk}/tasks/bulk/'
        self.plots = f'/projects/{pk}/plots'


def project_ranker():
    label = '''<View>
         <HyperText name="hypertext_markup" value="$markup"></HyperText>
         <List name="ranker" value="$replies" elementValue="$text" elementTag="Text" 
               ranked="true" sortedHighlightColor="#fcfff5"></List>
        </View>'''
    return {'label_config': label, 'title': 'test'}


def project_dialog():
    """ Simple project with dialog configs

    :return: config of project with task
    """    
    label = '''<View>
      <TextEditor>
        <Text name="dialog" value="$dialog"></Text>
        <Header name="header" value="Your answer is:"></Header>
        <TextArea name="answer"></TextArea>
      </TextEditor>
    </View>'''

    return {'label_config': label, 'title': 'test'}


def project_choices():
    label = """<View>
    <Choices name="animals" toName="xxx" choice="single-radio">
      <Choice value="Cat"></Choice>
      <Choice value="Dog"></Choice>
      <Choice value="Opossum"></Choice>
      <Choice value="Mouse"></Choice>
      <Choice value="Human"/>
    </Choices>

    <Choices name="things" toName="xxx" choice="single-radio">
      <Choice value="Chair"></Choice>
      <Choice value="Car"></Choice>
      <Choice value="Lamp"></Choice>
      <Choice value="Guitar"></Choice>
      <Choice value="None"/>
    </Choices>
    
    <Image name="xxx" value="$image"></Image>
    </View>"""
    return {'label_config': label, 'title': 'test'}


def setup_project(client, project_template, do_auth=True):
    """ Create new test@gmail.com user, login via client, create test project.
    Project configs are thrown over params and automatically grabs from functions names started with 'project_'

    :param client: fixture with http client (from pytest-django package) and simulation of http server
    :param project_template: dict with project config
    :param do_auth: make authorization for creating user
    """
    client = deepcopy(client)
    email = "test@gmail.com"
    password = "test"
    urls = URLS()
    project_config = project_template()

    # we work in empty database, so let's create business user and login
    user = User.objects.create(email=email)
    user.set_password(password)  # set password without hash

    create_business(user)
    org = Organization.create_organization(created_by=user, title=user.first_name)
    user.active_organization = org
    user.save()

    if do_auth:

        assert signin(client, email, password).status_code == 302
        # create project
        with requests_mock.Mocker() as m:
            m.register_uri('POST', re.compile(r'ml\.heartex\.net/\d+/validate'), text=json.dumps({'status': 'ok'}))
            m.register_uri('GET', re.compile(r'ml\.heartex\.net/\d+/health'), text=json.dumps({'status': 'UP'}))
            r = client.post(urls.project_create, data=project_config)
            print('Project create with status code:', r.status_code)
            assert r.status_code == 201, f'Create project result should be redirect to the next page'

        # get project id and prepare url
        project = Project.objects.filter(title=project_config['title']).first()
        urls.set_project(project.pk)
        print('Project id:', project.id)

        client.project = project

    client.user = user
    client.urls = urls
    client.project_config = project_config
    client.org = org
    return client


@pytest.fixture
def setup_project_dialog(client):
    return setup_project(client, project_dialog)


@pytest.fixture
def setup_project_for_token(client):
    return setup_project(client, project_dialog, do_auth=False)


@pytest.fixture
def setup_project_ranker(client):
    return setup_project(client, project_ranker)


@pytest.fixture
def setup_project_choices(client):
    return setup_project(client, project_choices)


@pytest.fixture
def business_client(client):
    # we work in empty database, so let's create business user and login
    client = deepcopy(client)
    email = 'business@pytest.net'
    password = 'pytest'
    user = User.objects.create(email=email)
    user.set_password(password)  # set password without hash
    business = create_business(user)

    user.save()
    org = Organization.create_organization(created_by=user, title=user.first_name)
    client.business = business if business else SimpleNamespace(admin=user)
    client.team = None if business else SimpleNamespace(id=1)
    client.admin = user
    client.annotator = user
    client.user = user
    client.organization = org

    if signin(client, email, password).status_code != 302:
        print(f'User {user} failed to login!')
    return client


@pytest.fixture
def annotator_client(client):
    # we work in empty database, so let's create business user and login
    client = deepcopy(client)
    email = 'annotator@pytest.net'
    password = 'pytest'
    user = User.objects.create(email=email)
    user.set_password(password)  # set password without hash
    user.save()
    business = create_business(user)
    Organization.create_organization(created_by=user, title=user.first_name)
    if signin(client, email, password).status_code != 302:
        print(f'User {user} failed to login!')
    client.user = user
    client.annotator = user
    return client


@pytest.fixture
def annotator2_client(client):
    # we work in empty database, so let's create business user and login
    client = deepcopy(client)
    email = 'annotator2@pytest.net'
    password = 'pytest'
    user = User.objects.create(email=email)
    user.set_password(password)  # set password without hash
    user.save()
    business = create_business(user)
    Organization.create_organization(created_by=user, title=user.first_name)
    if signin(client, email, password).status_code != 302:
        print(f'User {user} failed to login!')
    client.user = user
    client.annotator = user
    return client


@pytest.fixture(params=['business', 'annotator'])
def any_client(request, business_client, annotator_client):
    if request.param == 'business':
        return business_client
    elif request.param == 'annotator':
        return annotator_client


@pytest.fixture
def configured_project(business_client, annotator_client):
    _project_for_text_choices_onto_A_B_classes = dict(
        title='Test',
        label_config='''
            <View>
              <Text name="meta_info" value="$meta_info"></Text>
              <Text name="text" value="$text"></Text>
              <Choices name="text_class" toName="text" choice="single">
                <Choice value="class_A"></Choice>
                <Choice value="class_B"></Choice>
              </Choices>
            </View>'''
    )
    _2_tasks_with_textA_and_textB = [
        {'meta_info': 'meta info A', 'text': 'text A'},
        {'meta_info': 'meta info B', 'text': 'text B'}
    ]

    # get user to be owner
    users = User.objects.filter(email='business@pytest.net')  # TODO: @nik: how to get proper email for business here?
    project = make_project(_project_for_text_choices_onto_A_B_classes, users[0])

    assert project.ml_backends.first().url == 'http://localhost:8999'

    Task.objects.bulk_create([Task(data=task, project=project) for task in _2_tasks_with_textA_and_textB])
    return project


@pytest.fixture(name="django_live_url")
def get_server_url(live_server):
    yield live_server.url


<<<<<<< HEAD
@pytest.fixture(name="export_test_dir")
def export_test_dir():
    os.makedirs('/tmp/export_test', exist_ok=True)
=======
@pytest.fixture(name="local_files_storage")
def local_files_storage(settings):
    settings.LOCAL_FILES_SERVING_ENABLED = True
    tempdir = Path(tempfile.gettempdir()) / Path('files')
    subdir = tempdir / Path('subdir')
    os.makedirs(str(subdir), exist_ok=True)
    test_image = Path(*'tests/test_suites/samples/test_image.png'.split('/'))
    shutil.copyfile(str(test_image), str(tempdir / Path('test_image1.png')))
    shutil.copyfile(str(test_image), str(subdir / Path('test_image2.png')))


@pytest.fixture(name="local_files_document_root_tempdir")
def local_files_document_root_tempdir(settings):
    tempdir = Path(tempfile.gettempdir())
    settings.LOCAL_FILES_DOCUMENT_ROOT = tempdir.root


@pytest.fixture(name="local_files_document_root_subdir")
def local_files_document_root_subdir(settings):
    tempdir = Path(tempfile.gettempdir()) / Path('files')
    settings.LOCAL_FILES_DOCUMENT_ROOT = str(tempdir)
>>>>>>> 2db4ba31
<|MERGE_RESOLUTION|>--- conflicted
+++ resolved
@@ -398,11 +398,11 @@
     yield live_server.url
 
 
-<<<<<<< HEAD
 @pytest.fixture(name="export_test_dir")
 def export_test_dir():
     os.makedirs('/tmp/export_test', exist_ok=True)
-=======
+
+    
 @pytest.fixture(name="local_files_storage")
 def local_files_storage(settings):
     settings.LOCAL_FILES_SERVING_ENABLED = True
@@ -423,5 +423,4 @@
 @pytest.fixture(name="local_files_document_root_subdir")
 def local_files_document_root_subdir(settings):
     tempdir = Path(tempfile.gettempdir()) / Path('files')
-    settings.LOCAL_FILES_DOCUMENT_ROOT = str(tempdir)
->>>>>>> 2db4ba31
+    settings.LOCAL_FILES_DOCUMENT_ROOT = str(tempdir)