--- conflicted
+++ resolved
@@ -30,11 +30,7 @@
     <a href="{{ settings.HOSTNAME }}/user/login">Login</a>
   </div>
 
-<<<<<<< HEAD
-  <form action="{% url 'user-signup' %}?{% if next %}&next={{ next }}{% endif %}{% if token %}&token={{ token }}{% endif %}" method="post">
-=======
-  <form  id="signup-form" action="{% url 'user-signup' %}{% if next %}?next={{ next }}{% endif %}" method="post">
->>>>>>> ba9e3b07
+  <form id="signup-form" action="{% url 'user-signup' %}?{% if next %}&next={{ next }}{% endif %}{% if token %}&token={{ token }}{% endif %}" method="post">
     {% csrf_token %}
     <div>
       <input type="text" class="ls-input" name="email" id="email" placeholder="Email" value="{{ form.data.email }}">
