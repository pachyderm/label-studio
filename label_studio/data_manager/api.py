--- conflicted
+++ resolved
@@ -10,11 +10,8 @@
 from rest_framework.response import Response
 from rest_framework.views import APIView
 from drf_yasg.utils import swagger_auto_schema
-<<<<<<< HEAD
 from drf_yasg import openapi
 from django.db.models import Sum, Count
-=======
->>>>>>> bd035a06
 from django.conf import settings
 from ordered_set import OrderedSet
 
@@ -40,15 +37,10 @@
     operation_description="List all views for a specific project.",
 ))
 @method_decorator(name='create', decorator=swagger_auto_schema(
-<<<<<<< HEAD
     tags=['Data Manager'],
     operation_summary="Create view",
     operation_description="Create a view for a specific project.",
 ))
-=======
-    tags=['Data Manager'], operation_summary="Create view",
-    operation_description="Create a view for a specific project."))
->>>>>>> bd035a06
 @method_decorator(name='retrieve', decorator=swagger_auto_schema(
     tags=['Data Manager'],
     operation_summary="Get view details",
@@ -130,7 +122,6 @@
     def get_queryset(self):
         return View.objects.filter(project__organization=self.request.user.active_organization)
 
-<<<<<<< HEAD
     @staticmethod
     def get_task_serializer_context(request, project):
         storage = find_first_many_to_one_related_field_by_prefix(project, '.*io_storages.*')
@@ -220,9 +211,6 @@
                 description='View ID'),
         ],
     )
-=======
-    @swagger_auto_schema(tags=['Data Manager'], methods=["get", "post", "delete", "patch"])
->>>>>>> bd035a06
     @action(detail=True, url_path="selected-items", methods=["get", "post", "delete", "patch"])
     def selected_items(self, request, pk=None):
         """
@@ -289,20 +277,6 @@
             return Response(view.selected_items, status=204)
 
 
-<<<<<<< HEAD
-@method_decorator(name='get', decorator=swagger_auto_schema(
-    tags=['Data Manager'],
-    operation_summary='Get task by ID',
-    operation_description='Retrieve a specific task by ID.',
-    manual_parameters=[
-        openapi.Parameter(
-            name='id',
-            type=openapi.TYPE_INTEGER,
-            in_=openapi.IN_PATH,
-            description='Task ID'),
-    ],
-))
-=======
 class TaskPagination(PageNumberPagination):
     page_size = 100
     page_size_query_param = "page_size"
@@ -421,7 +395,18 @@
         return Response(serializer.data)
 
 
->>>>>>> bd035a06
+@method_decorator(name='get', decorator=swagger_auto_schema(
+    tags=['Data Manager'],
+    operation_summary='Get task by ID',
+    operation_description='Retrieve a specific task by ID.',
+    manual_parameters=[
+        openapi.Parameter(
+            name='id',
+            type=openapi.TYPE_INTEGER,
+            in_=openapi.IN_PATH,
+            description='Task ID'),
+    ],
+))
 class TaskAPI(generics.RetrieveAPIView):
     permission_required = all_permissions.projects_view
 
