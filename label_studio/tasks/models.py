"""This file and its contents are licensed under the Apache License 2.0. Please see the included NOTICE for copyright information and LICENSE for a copy of the license.
"""
import json
import logging
import os
import datetime
import numbers

from urllib.parse import urljoin, quote

from django.conf import settings
from django.db import models, connection, transaction
from django.db.models import Q, F, When, Count, Case, Subquery, OuterRef, Value
from django.db.models.functions import Coalesce
from django.db.models.signals import post_delete, pre_save, post_save, pre_delete
from django.utils.translation import gettext_lazy as _
from django.db.models import JSONField
from django.urls import reverse
from django.utils.timesince import timesince
from django.utils.timezone import now
from django.dispatch import receiver, Signal
from rest_framework.exceptions import ValidationError

from model_utils import FieldTracker

from core.utils.common import find_first_one_to_one_related_field_by_prefix, string_is_url, load_func
from core.utils.params import get_env
from core.label_config import SINGLE_VALUED_TAGS
from data_manager.managers import PreparedTaskManager, TaskManager
from core.bulk_update_utils import bulk_update

logger = logging.getLogger(__name__)

TaskMixin = load_func(settings.TASK_MIXIN)


class Task(TaskMixin, models.Model):
    """ Business tasks from project
    """
    id = models.AutoField(auto_created=True, primary_key=True, serialize=False, verbose_name='ID', db_index=True)
    data = JSONField('data', null=False, help_text='User imported or uploaded data for a task. Data is formatted according to '
                                                   'the project label config. You can find examples of data for your project '
                                                   'on the Import page in the Label Studio Data Manager UI.')
    meta = JSONField('meta', null=True, default=dict,
                     help_text='Meta is user imported (uploaded) data and can be useful as input for an ML '
                               'Backend for embeddings, advanced vectors, and other info. It is passed to '
                               'ML during training/predicting steps.')
    project = models.ForeignKey('projects.Project', related_name='tasks', on_delete=models.CASCADE, null=True,
                                help_text='Project ID for this task')
    created_at = models.DateTimeField(_('created at'), auto_now_add=True, help_text='Time a task was created')
    updated_at = models.DateTimeField(_('updated at'), auto_now=True, help_text='Last time a task was updated')
    is_labeled = models.BooleanField(_('is_labeled'), default=False,
                                     help_text='True if the number of annotations for this task is greater than or equal '
                                               'to the number of maximum_completions for the project', db_index=True)
    overlap = models.IntegerField(_('overlap'), default=1, db_index=True,
                                  help_text='Number of distinct annotators that processed the current task')
    file_upload = models.ForeignKey(
        'data_import.FileUpload', on_delete=models.SET_NULL, null=True, blank=True, related_name='tasks',
        help_text='Uploaded file used as data source for this task'
    )
    updates = ['is_labeled']

    objects = TaskManager()  # task manager by default
    prepared = PreparedTaskManager()  # task manager with filters, ordering, etc for data_manager app

    class Meta:
        db_table = 'task'
        ordering = ['-updated_at']
        indexes = [
            models.Index(fields=['project', 'is_labeled']),
            models.Index(fields=['id', 'overlap']),
            models.Index(fields=['overlap']),
            models.Index(fields=['is_labeled'])
        ]

    @property
    def file_upload_name(self):
        return os.path.basename(self.file_upload.file.name)

    @classmethod
    def get_locked_by(cls, user, project=None, tasks=None):
        """ Retrieve the task locked by specified user. Returns None if the specified user didn't lock anything.
        """
        lock = None
        if project is not None:
            lock = TaskLock.objects.filter(user=user, expire_at__gt=now(), task__project=project).first()
        elif tasks is not None:
            locked_tasks = tasks.filter(locks__user=user, locks__expire_at__gt=now())[:1]
            if locked_tasks:
                return locked_tasks[0]
        else:
            raise Exception('Neither project or tasks passed to get_locked_by')

        if lock:
            return lock.task

    def has_lock(self, user=None):
        """Check whether current task has been locked by some user"""
        num_locks = self.num_locks
        if self.project.skip_queue == self.project.SkipQueue.REQUEUE_FOR_ME:
            num_annotations = self.annotations.filter(ground_truth=False).exclude(Q(was_cancelled=True) | ~Q(completed_by=user)).count()
        else:
            num_annotations = self.annotations.filter(ground_truth=False).exclude(Q(was_cancelled=True) & ~Q(completed_by=user)).count()

        num = num_locks + num_annotations
        if num > self.overlap:
            logger.error(
                f"Num takes={num} > overlap={self.overlap} for task={self.id} - it's a bug",
                extra=dict(
                    lock_ttl=self.get_lock_ttl(),
                    num_locks=num_locks,
                    num_annotations=num_annotations,
                )
            )
        result = bool(num >= self.overlap)
        logger.debug(f'Task {self} locked: {result}; num_locks: {num_locks} num_annotations: {num_annotations}')
        return result

    @property
    def num_locks(self):
        return self.locks.filter(expire_at__gt=now()).count()

    def get_lock_ttl(self):
        if settings.TASK_LOCK_TTL is not None:
            return settings.TASK_LOCK_TTL
        return settings.TASK_LOCK_MIN_TTL

    def has_permission(self, user):
        return self.project.has_permission(user)

    def clear_expired_locks(self):
        self.locks.filter(expire_at__lt=now()).delete()

    def set_lock(self, user):
        """Lock current task by specified user. Lock lifetime is set by `expire_in_secs`"""
        num_locks = self.num_locks
        if num_locks < self.overlap:
            lock_ttl = self.get_lock_ttl()
            expire_at = now() + datetime.timedelta(seconds=lock_ttl)
            TaskLock.objects.create(task=self, user=user, expire_at=expire_at)
            logger.debug(f'User={user} acquires a lock for the task={self} ttl: {lock_ttl}')
        else:
            logger.error(
                f"Current number of locks for task {self.id} is {num_locks}, but overlap={self.overlap}: "
                f"that's a bug because this task should not be taken in a label stream (task should be locked)")
        self.clear_expired_locks()

    def release_lock(self, user=None):
        """Release lock for the task.
        If user specified, it checks whether lock is released by the user who previously has locked that task"""

        if user is not None:
            self.locks.filter(user=user).delete()
        else:
            self.locks.all().delete()
        self.clear_expired_locks()

    def get_storage_link(self):
        # TODO: how to get neatly any storage class here?
        return find_first_one_to_one_related_field_by_prefix(self, '.*io_storages_')

    def resolve_uri(self, task_data, proxy=True):
        if proxy and self.project.task_data_login and self.project.task_data_password:
            protected_data = {}
            for key, value in task_data.items():
                if isinstance(value, str) and string_is_url(value):
                    path = reverse('projects-file-proxy', kwargs={'pk': self.project.pk}) + '?url=' + quote(value)
                    value = urljoin(settings.HOSTNAME, path)
                protected_data[key] = value
            return protected_data
        else:
            # Try resolve URLs via storage associated with that task
            storage = self.storage
            for field in task_data:
                storage = storage or self._get_storage_by_url(task_data[field])
                if storage:
                    try:
                        resolved_uri = storage.resolve_uri(task_data[field])
                    except Exception as exc:
                        logger.error(exc, exc_info=True)
                        resolved_uri = None
                    if resolved_uri:
                        task_data[field] = resolved_uri
            return task_data

    def _get_storage_by_url(self, url):
        """Find the first compatible storage and returns presigned URL"""
        from io_storages.models import get_storage_classes

        for storage_class in get_storage_classes('import'):
            storage_objects = storage_class.objects.filter(project=self.project)
            for storage_object in storage_objects:
                if storage_object.can_resolve_url(url):
                    return storage_object

    @property
    def storage(self):
        # maybe task has storage link
        storage_link = self.get_storage_link()
        if storage_link:
            return storage_link.storage

        # or try global storage settings (only s3 for now)
        elif get_env('USE_DEFAULT_S3_STORAGE', default=False, is_bool=True):
            # TODO: this is used to access global environment storage settings.
            # We may use more than one and non-default S3 storage (like GCS, Azure)
            from io_storages.s3.models import S3ImportStorage
            return S3ImportStorage()

<<<<<<< HEAD
    def update_is_labeled(self):
        """Set is_labeled field according to annotations*.count > overlap
        """
        if self.project.skip_queue == self.project.SkipQueue.IGNORE_SKIPPED:
            n = self.annotations.filter(Q(ground_truth=False)).count()
        else:
            n = self.annotations.filter(Q_finished_annotations & Q(ground_truth=False)).count()

        self.is_labeled = n >= self.overlap

    def reset_updates(self):
        """ Reset updates to default from model for one task.
            We need it in duplicate project or total deletion of annotations
        """
        for field in Task._meta.fields:
            if field.name in Task.updates:
                setattr(self, field.name, field.default)

    @staticmethod
    def bulk_reset_updates(project):
        """ Bulk reset updates to default, it's a fast way to reset all tasks in project
        """
        for field in Task._meta.fields:
            if field.name in Task.updates:
                project.tasks.update(**{field.name: field.default})

    @staticmethod
    def bulk_update_is_labeled(project):
        """ Fast way to update only is_labeled.
            Prefer to use Django 2.2 bulk_update(), see bulk_update_field('is_labeled')

            get all project.tasks as subquery
            Subquery(
                w coalesce get the first non-null value (count(annotations), or 0)
                make condition
                add temp field pre_is_labeled as condtion values
            )
            update all tasks with Subquery
        """
        tasks = project.tasks.filter(pk=OuterRef('pk'))
        count = Coalesce(Count(
            'annotations', filter=Q(annotations__was_cancelled=False) & Q(annotations__ground_truth=False)), Value(0))
        condition = Case(
            When(overlap__lte=count, then=Value(True)),
            default=Value(False),
            output_field=models.BooleanField(null=False)
        )
        results = tasks.annotate(pre_is_labeled=condition).values('pre_is_labeled')
        project.tasks.update(is_labeled=Subquery(results))

    def delete_url(self):
        return reverse('tasks:task-delete', kwargs={'pk': self.pk})

    def completion_for_ground_truth(self):
        """ 1 Get ground_truth completion if task has it, else
            2 Get first completion created by owner of project,
            3 Or the first of somebody if no owner's items.
            It's used for ground_truth selection right on data manager page
        """
        if not self.annotations.exists():
            return None

        # ground_truth already exist
        ground_truth_annotations = self.annotations.filter(ground_truth=True)
        if ground_truth_annotations.exists():
            return ground_truth_annotations.first()

        # owner annotation
        owner_annotations = self.annotations.filter(completed_by=self.project.created_by)
        if owner_annotations.count() > 0:
            return owner_annotations.first()
=======
    @property
    def completed_annotations(self):
        """Annotations that we take into account when set completed status to the task"""
        return self.annotations.filter(Q_finished_annotations & Q(ground_truth=False))
>>>>>>> 9e02708c

    def update_is_labeled(self):
        self.is_labeled = self._get_is_labeled_value()

    def increase_project_summary_counters(self):
        if hasattr(self.project, 'summary'):
            summary = self.project.summary
            summary.update_data_columns([self])

    def decrease_project_summary_counters(self):
        if hasattr(self.project, 'summary'):
            summary = self.project.summary
            summary.remove_data_columns([self])

    def ensure_unique_groundtruth(self, annotation_id):
        self.annotations.exclude(id=annotation_id).update(ground_truth=False)


pre_bulk_create = Signal(providing_args=["objs", "batch_size"])
post_bulk_create = Signal(providing_args=["objs", "batch_size"])


class AnnotationManager(models.Manager):
    def for_user(self, user):
        return self.filter(task__project__organization=user.active_organization)

    def bulk_create(self, objs, batch_size=None):
        pre_bulk_create.send(sender=self.model, objs=objs, batch_size=batch_size)
        res = super(AnnotationManager, self).bulk_create(objs, batch_size)
        post_bulk_create.send(sender=self.model, objs=objs, batch_size=batch_size)
        return res


GET_UNIQUE_IDS = """
with tt as (
    select jsonb_array_elements(tch.result) as item from task_completion_history tch
    where task=%(t_id)s and task_annotation=%(tc_id)s
) select count( distinct tt.item -> 'id') from tt"""

AnnotationMixin = load_func(settings.ANNOTATION_MIXIN)


class Annotation(AnnotationMixin, models.Model):
    """ Annotations & Labeling results
    """
    objects = AnnotationManager()
    tracker = FieldTracker(fields=['ground_truth', 'result'])

    result = JSONField('result', null=True, default=None, help_text='The main value of annotator work - '
                                                                    'labeling result in JSON format')

    task = models.ForeignKey('tasks.Task', on_delete=models.CASCADE, related_name='annotations', null=True,
                             help_text='Corresponding task for this annotation')
    completed_by = models.ForeignKey(settings.AUTH_USER_MODEL, related_name="annotations", on_delete=models.SET_NULL,
                                     null=True, help_text='User ID of the person who created this annotation')
    was_cancelled = models.BooleanField(_('was cancelled'), default=False, help_text='User skipped the task', db_index=True)
    ground_truth = models.BooleanField(_('ground_truth'), default=False, help_text='This annotation is a Ground Truth (ground_truth)', db_index=True)
    created_at = models.DateTimeField(_('created at'), auto_now_add=True, help_text='Creation time')
    updated_at = models.DateTimeField(_('updated at'), auto_now=True, help_text='Last updated time')
    lead_time = models.FloatField(_('lead time'), null=True, default=None, help_text='How much time it took to annotate the task')
    prediction = JSONField(
        _('prediction'),
        null=True, default=dict, help_text='Prediction viewed at the time of annotation')
    result_count = models.IntegerField(_('result count'), default=0,
                                       help_text='Results inside of annotation counter')

    parent_prediction = models.ForeignKey('tasks.Prediction', on_delete=models.SET_NULL, related_name='child_annotations',
                                          null=True, help_text='Points to the prediction from which this annotation was created')
    parent_annotation = models.ForeignKey('tasks.Annotation', on_delete=models.SET_NULL,
                                          related_name='child_annotations',
                                          null=True,
                                          help_text='Points to the parent annotation from which this annotation was created')

    class Meta:
        db_table = 'task_completion'
        indexes = [
            models.Index(fields=['task', 'ground_truth']),
            models.Index(fields=['was_cancelled']),
            models.Index(fields=['ground_truth']),
            models.Index(fields=['created_at']),
        ]

    def created_ago(self):
        """ Humanize date """
        return timesince(self.created_at)

    def entities_num(self):
        res = self.result
        if isinstance(res, str):
            res = json.loads(res)
        if res is None:
            res = []

        return len(res)

    def has_permission(self, user):
        return self.task.project.has_permission(user)

    def increase_project_summary_counters(self):
        if hasattr(self.task.project, 'summary'):
            logger.debug(f'Increase project.summary counters from {self}')
            summary = self.task.project.summary
            summary.update_created_annotations_and_labels([self])

    def decrease_project_summary_counters(self):
        if hasattr(self.task.project, 'summary'):
            logger.debug(f'Decrease project.summary counters from {self}')
            summary = self.task.project.summary
            summary.remove_created_annotations_and_labels([self])


class TaskLock(models.Model):
    task = models.ForeignKey(
        'tasks.Task', on_delete=models.CASCADE, related_name='locks', help_text='Locked task')
    expire_at = models.DateTimeField(_('expire_at'))
    user = models.ForeignKey(
        settings.AUTH_USER_MODEL, related_name='task_locks', on_delete=models.CASCADE,
        help_text='User who locked this task')


class AnnotationDraft(models.Model):
    result = JSONField(
        _('result'),
        help_text='Draft result in JSON format')
    lead_time = models.FloatField(
        _('lead time'),
        help_text='How much time it took to annotate the task')
    task = models.ForeignKey(
        'tasks.Task', on_delete=models.CASCADE, related_name='drafts', blank=True, null=True,
        help_text='Corresponding task for this draft')
    annotation = models.ForeignKey(
        'tasks.Annotation', on_delete=models.CASCADE, related_name='drafts', blank=True, null=True,
        help_text='Corresponding annotation for this draft')
    user = models.ForeignKey(
        settings.AUTH_USER_MODEL, related_name='drafts', on_delete=models.CASCADE,
        help_text='User who created this draft')

    created_at = models.DateTimeField(_('created at'), auto_now_add=True, help_text='Creation time')
    updated_at = models.DateTimeField(_('updated at'), auto_now=True, help_text='Last update time')

    def created_ago(self):
        """ Humanize date """
        return timesince(self.created_at)

    def has_permission(self, user):
        return self.task.project.has_permission(user)


class Prediction(models.Model):
    """ ML backend predictions
    """
    result = JSONField('result', null=True, default=dict, help_text='Prediction result')
    score = models.FloatField(_('score'), default=None, help_text='Prediction score', null=True)
    model_version = models.TextField(_('model version'), default='', blank=True, null=True)
    cluster = models.IntegerField(_('cluster'), default=None, help_text='Cluster for the current prediction', null=True)
    neighbors = JSONField('neighbors', null=True, blank=True, help_text='Array of task IDs of the closest neighbors')
    mislabeling = models.FloatField(_('mislabeling'), default=0.0, help_text='Related task mislabeling score')

    task = models.ForeignKey('tasks.Task', on_delete=models.CASCADE, related_name='predictions')
    created_at = models.DateTimeField(_('created at'), auto_now_add=True)
    updated_at = models.DateTimeField(_('updated at'), auto_now=True)

    def created_ago(self):
        """ Humanize date """
        return timesince(self.created_at)

    def has_permission(self, user):
        return self.task.project.has_permission(user)

    @classmethod
    def prepare_prediction_result(cls, result, project):
        """
        This function does the following logic of transforming "result" object:
        result is list -> use raw result as is
        result is dict -> put result under single "value" section
        result is string -> find first occurrence of single-valued tag (Choices, TextArea, etc.) and put string under corresponding single field (e.g. "choices": ["my_label"])  # noqa
        """
        if isinstance(result, list):
            # full representation of result
            for item in result:
                if not isinstance(item, dict):
                    raise ValidationError(f'Each item in prediction result should be dict')
            # TODO: check consistency with project.label_config
            return result

        elif isinstance(result, dict):
            # "value" from result
            # TODO: validate value fields according to project.label_config
            for tag, tag_info in project.get_control_tags_from_config().items():
                tag_type = tag_info['type'].lower()
                if tag_type in result:
                    return [{
                        'from_name': tag,
                        'to_name': ','.join(tag_info['to_name']),
                        'type': tag_type,
                        'value': result
                    }]

        elif isinstance(result, (str, numbers.Integral)):
            # If result is of integral type, it could be a representation of data from single-valued control tags (e.g. Choices, Rating, etc.)  # noqa
            for tag, tag_info in project.get_control_tags_from_config().items():
                tag_type = tag_info['type'].lower()
                if tag_type in SINGLE_VALUED_TAGS and isinstance(result, SINGLE_VALUED_TAGS[tag_type]):
                    return [{
                        'from_name': tag,
                        'to_name': ','.join(tag_info['to_name']),
                        'type': tag_type,
                        'value': {
                            tag_type: [result]
                        }
                    }]
        else:
            raise ValidationError(f'Incorrect format {type(result)} for prediction result {result}')

    def save(self, *args, **kwargs):
        # "result" data can come in different forms - normalize them to JSON
        self.result = self.prepare_prediction_result(self.result, self.task.project)
        return super(Prediction, self).save(*args, **kwargs)

    class Meta:
        db_table = 'prediction'


@receiver(post_delete, sender=Task)
def update_all_task_states_after_deleting_task(sender, instance, **kwargs):
    """ after deleting_task
        use update_tasks_states for all project
        but call only tasks_number_changed section
    """
    try:
        instance.project.update_tasks_states(
            maximum_annotations_changed=False,
            overlap_cohort_percentage_changed=False,
            tasks_number_changed=True
        )
    except Exception as exc:
        logger.error('Error in update_all_task_states_after_deleting_task: ' + str(exc))


# =========== PROJECT SUMMARY UPDATES ===========


@receiver(pre_delete, sender=Task)
def remove_data_columns(sender, instance, **kwargs):
    """Reduce data column counters afer removing task"""
    instance.decrease_project_summary_counters()


def _task_data_is_not_updated(update_fields):
    if update_fields and list(update_fields) == ['is_labeled']:
        return True


@receiver(pre_save, sender=Task)
def delete_project_summary_data_columns_before_updating_task(sender, instance, update_fields, **kwargs):
    """Before updating task fields - ensure previous info removed from project.summary"""
    if _task_data_is_not_updated(update_fields):
        # we don't need to update counters when other than task.data fields are updated
        return
    try:
        old_task = sender.objects.get(id=instance.id)
    except Task.DoesNotExist:
        # task just created - do nothing
        return
    old_task.decrease_project_summary_counters()


@receiver(post_save, sender=Task)
def update_project_summary_data_columns(sender, instance, created, update_fields, **kwargs):
    """Update task counters in project summary in case when new task has been created"""
    if _task_data_is_not_updated(update_fields):
        # we don't need to update counters when other than task.data fields are updated
        return
    instance.increase_project_summary_counters()


@receiver(pre_save, sender=Annotation)
def delete_project_summary_annotations_before_updating_annotation(sender, instance, **kwargs):
    """Before updating annotation fields - ensure previous info removed from project.summary"""
    try:
        old_annotation = sender.objects.get(id=instance.id)
    except Annotation.DoesNotExist:
        # annotation just created - do nothing
        return
    old_annotation.decrease_project_summary_counters()


@receiver(post_save, sender=Annotation)
def update_project_summary_annotations_and_is_labeled(sender, instance, created, **kwargs):
    """Update annotation counters in project summary"""
    instance.increase_project_summary_counters()

    if created:
        # If new annotation created, update task.is_labeled state
        logger.debug(f'Update task stats for task={instance.task}')
        instance.task.update_is_labeled()
        instance.task.save(update_fields=['is_labeled'])


@receiver(pre_delete, sender=Annotation)
def remove_project_summary_annotations(sender, instance, **kwargs):
    """Remove annotation counters in project summary followed by deleting an annotation"""
    instance.decrease_project_summary_counters()

# =========== END OF PROJECT SUMMARY UPDATES ===========


def _task_exists_in_db(task):
    try:
        Task.objects.get(id=task.id)
    except Task.DoesNotExist:
        return False
    return True


@receiver(post_delete, sender=Annotation)
def update_is_labeled_after_removing_annotation(sender, instance, **kwargs):
    # Update task.is_labeled state
    task = instance.task
    if _task_exists_in_db(task): # To prevent django.db.utils.DatabaseError: Save with update_fields did not affect any rows.
        logger.debug(f'Update task stats for task={task}')
        instance.task.update_is_labeled()
        instance.task.save(update_fields=['is_labeled'])


@receiver(post_save, sender=Annotation)
def delete_draft(sender, instance, **kwargs):
    task = instance.task
    query_args = {'task': instance.task, 'annotation': instance}
    if instance.completed_by is not None:
        query_args['user'] = instance.completed_by
    drafts = AnnotationDraft.objects.filter(**query_args)
    num_drafts = drafts.count()
    drafts.delete()
    logger.debug(f'{num_drafts} drafts removed from task {task} after saving annotation {instance}')


@receiver(post_save, sender=Annotation)
def update_ml_backend(sender, instance, **kwargs):
    if instance.ground_truth:
        return

    project = instance.task.project

    if hasattr(project, 'ml_backends') and project.min_annotations_to_start_training:
        annotation_count = Annotation.objects.filter(task__project=project).count()

        # start training every N annotation
        if annotation_count % project.min_annotations_to_start_training == 0:
            for ml_backend in project.ml_backends.all():
                ml_backend.train()


def update_task_stats(task, stats=('is_labeled',), save=True):
    """Update single task statistics:
        accuracy
        is_labeled
    :param task_id:
    :param stats: to update separate stats
    :param save: to skip saving in some cases
    :return:
    """
    logger.debug(f'Update stats {stats} for task {task}')
    if 'is_labeled' in stats:
        task.update_is_labeled()
    if save:
        task.save()


def bulk_update_stats_project_tasks(tasks):
    """bulk Task update accuracy
       ex: after change settings
       apply several update queries size of batch
       on updated Task objects
       in single transaction as execute sql
    :param tasks:
    :param batch_size:
    :return:
    """
    # recalc accuracy
    with transaction.atomic():
        # update objects without saving
        for task in tasks:
            update_task_stats(task, save=False)
        # start update query batches
        bulk_update(tasks, update_fields=['is_labeled'], batch_size=settings.BATCH_SIZE)

Q_finished_annotations = Q(was_cancelled=False) & Q(result__isnull=False)
Q_task_finished_annotations = Q(annotations__was_cancelled=False) & \
                              Q(annotations__result__isnull=False)<|MERGE_RESOLUTION|>--- conflicted
+++ resolved
@@ -207,84 +207,13 @@
             from io_storages.s3.models import S3ImportStorage
             return S3ImportStorage()
 
-<<<<<<< HEAD
-    def update_is_labeled(self):
-        """Set is_labeled field according to annotations*.count > overlap
-        """
-        if self.project.skip_queue == self.project.SkipQueue.IGNORE_SKIPPED:
-            n = self.annotations.filter(Q(ground_truth=False)).count()
-        else:
-            n = self.annotations.filter(Q_finished_annotations & Q(ground_truth=False)).count()
-
-        self.is_labeled = n >= self.overlap
-
-    def reset_updates(self):
-        """ Reset updates to default from model for one task.
-            We need it in duplicate project or total deletion of annotations
-        """
-        for field in Task._meta.fields:
-            if field.name in Task.updates:
-                setattr(self, field.name, field.default)
-
-    @staticmethod
-    def bulk_reset_updates(project):
-        """ Bulk reset updates to default, it's a fast way to reset all tasks in project
-        """
-        for field in Task._meta.fields:
-            if field.name in Task.updates:
-                project.tasks.update(**{field.name: field.default})
-
-    @staticmethod
-    def bulk_update_is_labeled(project):
-        """ Fast way to update only is_labeled.
-            Prefer to use Django 2.2 bulk_update(), see bulk_update_field('is_labeled')
-
-            get all project.tasks as subquery
-            Subquery(
-                w coalesce get the first non-null value (count(annotations), or 0)
-                make condition
-                add temp field pre_is_labeled as condtion values
-            )
-            update all tasks with Subquery
-        """
-        tasks = project.tasks.filter(pk=OuterRef('pk'))
-        count = Coalesce(Count(
-            'annotations', filter=Q(annotations__was_cancelled=False) & Q(annotations__ground_truth=False)), Value(0))
-        condition = Case(
-            When(overlap__lte=count, then=Value(True)),
-            default=Value(False),
-            output_field=models.BooleanField(null=False)
-        )
-        results = tasks.annotate(pre_is_labeled=condition).values('pre_is_labeled')
-        project.tasks.update(is_labeled=Subquery(results))
-
-    def delete_url(self):
-        return reverse('tasks:task-delete', kwargs={'pk': self.pk})
-
-    def completion_for_ground_truth(self):
-        """ 1 Get ground_truth completion if task has it, else
-            2 Get first completion created by owner of project,
-            3 Or the first of somebody if no owner's items.
-            It's used for ground_truth selection right on data manager page
-        """
-        if not self.annotations.exists():
-            return None
-
-        # ground_truth already exist
-        ground_truth_annotations = self.annotations.filter(ground_truth=True)
-        if ground_truth_annotations.exists():
-            return ground_truth_annotations.first()
-
-        # owner annotation
-        owner_annotations = self.annotations.filter(completed_by=self.project.created_by)
-        if owner_annotations.count() > 0:
-            return owner_annotations.first()
-=======
     @property
     def completed_annotations(self):
         """Annotations that we take into account when set completed status to the task"""
-        return self.annotations.filter(Q_finished_annotations & Q(ground_truth=False))
->>>>>>> 9e02708c
+        if self.project.skip_queue == self.project.SkipQueue.IGNORE_SKIPPED:
+            return self.annotations.filter(Q(ground_truth=False))
+        else:
+            return self.annotations.filter(Q_finished_annotations & Q(ground_truth=False))
 
     def update_is_labeled(self):
         self.is_labeled = self._get_is_labeled_value()
